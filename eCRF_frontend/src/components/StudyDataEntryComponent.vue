<template>
  <div class="study-data-container" v-if="study">
    <!-- Back Buttons (hidden for shared links) -->
    <div class="back-buttons-container" v-if="!isShared">
      <button v-if="showSelection" @click="goToDashboard" class="btn-back">
        <i :class="icons.back"></i> Back to Dashboard
      </button>
      <button v-if="!showSelection" @click="backToSelection" class="btn-back">
        <i :class="icons.back"></i> Back to Selection
      </button>
    </div>

    <!-- Header -->
    <div class="study-header-container">
      <div class="study-header">
        <h1 class="study-name">{{ study.metadata.study_name }}</h1>
        <p class="study-description">{{ study.metadata.study_description }}</p>
        <p class="study-meta">
          Subjects: {{ numberOfSubjects }} | Visits: {{ visitList.length }} | Groups: {{ groupList.length }}
        </p>
        <p v-if="isShared" class="shared-banner">
          Shared link (permission: <strong>{{ sharedPermission }}</strong>)
        </p>
      </div>

      <div class="details-panel">
        <div class="details-controls">
          <button @click="toggleDetails" class="details-toggle-btn">
            <i :class="showDetails ? icons.toggleUp : icons.toggleDown"></i>
            {{ showDetails ? 'Hide Details' : 'Show Details' }}
          </button>

          <!-- Share icon hidden for shared mode -->
          <button
            v-if="!showSelection && !isShared"
            class="share-icon"
            title="Share this form link"
            @click="openShareDialog(currentSubjectIndex, currentVisitIndex, currentGroupIndex)"
          >
            <i :class="icons.share"></i>
          </button>
        </div>

        <div v-if="showDetails" class="details-content">
          <div class="details-block">
            <strong>Study Info:</strong>
            <ul>
              <li v-for="[key, val] in studyInfoEntries" :key="key">
                {{ key }}: {{ val }}
              </li>
            </ul>
          </div>
          <div v-if="!showSelection" class="details-block">
            <strong>Visit Info:</strong>
            <ul>
              <li v-for="[key, val] in Object.entries(visitList[currentVisitIndex] || {})" :key="key">
                {{ key }}: {{ val }}
              </li>
            </ul>
          </div>
        </div>
      </div>
      <hr />
    </div>

    <!-- Selection (hidden in shared mode; shared preselects) -->
    <SelectionMatrixView
      v-if="showSelection && !isShared"
      :matrixReady="matrixReady"
      :visitList="visitList"
      :selectedVisitIndex="selectedVisitIndex"
      :displayedVisitIndices="displayedVisitIndices"
      :subjects="sd.subjects"
      :visitLoading="visitLoading"
      :isFluidMatrix="isFluidMatrix"
      :subjectColStyle="subjectColStyle"
      :visitColStyle="visitColStyle"
      :statusClass="statusClassFast"
      :selectedVersion="selectedVersion"
      :infoIcon="icons.info"
      @update:selectedVisitIndex="selectedVisitIndex = $event"
      @add-subjects="openSubjectDialog"
      @select-cell="selectCell"
      @open-status-legend="openStatusLegend"
    />

    <!-- Entry Form -->
    <div v-else class="entry-form-wrapper">
      <div class="bread-crumb">
        <div class="crumb-left">
          <strong>Study:</strong> {{ study.metadata.study_name }}
          <strong>Subject:</strong> {{ sd.subjects?.[currentSubjectIndex]?.id }}
          <strong>Visit:</strong> {{ visitList[currentVisitIndex].name }}
          <span v-if="!isShared && selectedVersion" class="version-helper">Saving to Version {{ selectedVersion }}</span>
        </div>
        <button type="button" class="legend-btn" @click="openLegendDialog" :title="'Legend / What does * mean?'">
          <i :class="icons.help || 'fas fa-question-circle'"></i>
        </button>
      </div>

      <div class="entry-form-section">
        <h2>
          Enter Data for Subject: {{ sd.subjects?.[currentSubjectIndex]?.id }},
          Visit: “{{ visitList[currentVisitIndex].name }}”
        </h2>

        <!-- Only assigned sections are shown -->
        <div v-if="assignedModelIndices.length">
          <div
            v-for="mIdx in assignedModelIndices"
            :key="'sec-'+mIdx"
            class="section-block"
          >
            <h3>{{ selectedModels[mIdx].title }}</h3>

            <div
              v-for="(field, fIdx) in selectedModels[mIdx].fields"
              :key="'f-'+mIdx+'-'+fIdx"
              class="form-field"
            >
              <label :for="fieldId(mIdx, fIdx)" class="field-label">
                <span>{{ field.label || field.name || field.title }}</span>
                <span v-if="field.constraints?.required" class="required">*</span>
                <em v-if="field.constraints?.helpText" class="help-inline">
                  {{ field.constraints.helpText }}
                </em>
                <i
                  v-if="hasConstraints(field)"
                  class="fas fa-question-circle helper-icon"
                  @click="openConstraintDialog(field)"
                ></i>
              </label>

              <!-- TEXT -->
              <input
                v-if="field.type === 'text'"
                :id="fieldId(mIdx, fIdx)"
                type="text"
                v-model="entryData[currentSubjectIndex][currentVisitIndex][currentGroupIndex][mIdx][fIdx]"
                :placeholder="field.placeholder"
                :required="!!field.constraints?.required"
                :readonly="!!field.constraints?.readonly || !canEdit"
                :minlength="field.constraints?.minLength"
                :maxlength="field.constraints?.maxLength"
                :pattern="field.constraints?.pattern"
                @blur="onFieldBlur(mIdx, fIdx)"
                @input="clearError(mIdx, fIdx)"
              />

              <!-- TEXTAREA -->
              <textarea
                v-else-if="field.type === 'textarea'"
                :id="fieldId(mIdx, fIdx)"
                v-model="entryData[currentSubjectIndex][currentVisitIndex][currentGroupIndex][mIdx][fIdx]"
                :placeholder="field.placeholder"
                :required="!!field.constraints?.required"
                :readonly="!!field.constraints?.readonly || !canEdit"
                :minlength="field.constraints?.minLength"
                :maxlength="field.constraints?.maxLength"
                :pattern="field.constraints?.pattern"
                rows="4"
                @blur="onFieldBlur(mIdx, fIdx)"
                @input="clearError(mIdx, fIdx)"
              ></textarea>

              <!-- NUMBER -->
              <input
                v-else-if="field.type === 'number'"
                :id="fieldId(mIdx, fIdx)"
                type="number"
                v-model.number="entryData[currentSubjectIndex][currentVisitIndex][currentGroupIndex][mIdx][fIdx]"
                :placeholder="field.placeholder"
                :required="!!field.constraints?.required"
                :readonly="!!field.constraints?.readonly || !canEdit"
                :min="field.constraints?.min"
                :max="field.constraints?.max"
                :step="field.constraints?.step"
                @blur="validateField(mIdx, fIdx)"
                @input="clearError(mIdx, fIdx)"
              />

              <!-- CHECKBOX -->
              <FieldCheckbox
                v-else-if="field.type === 'checkbox'"
                :id="fieldId(mIdx, fIdx)"
                v-model="entryData[currentSubjectIndex][currentVisitIndex][currentGroupIndex][mIdx][fIdx]"
                v-bind="selectedModels[mIdx].fields[fIdx].constraints"
                :disabled="!canEdit"
                @change="validateField(mIdx, fIdx)"
              />

              <!-- RADIO -->
              <FieldRadioGroup
                v-else-if="field.type === 'radio'"
                :id="fieldId(mIdx, fIdx)"
                :name="fieldId(mIdx, fIdx)"
                :options="field.options || []"
                v-model="entryData[currentSubjectIndex][currentVisitIndex][currentGroupIndex][mIdx][fIdx]"
                :default-value="field.constraints?.defaultValue"
                v-bind="selectedModels[mIdx].fields[fIdx].constraints"
                :disabled="!canEdit"
                @change="validateField(mIdx, fIdx)"
                @update:modelValue="() => { clearError(mIdx, fIdx); validateField(mIdx, fIdx); }"
              />

              <!-- DATE -->
              <DateFormatPicker
                v-else-if="field.type === 'date'"
                :id="fieldId(mIdx, fIdx)"
                v-model="entryData[currentSubjectIndex][currentVisitIndex][currentGroupIndex][mIdx][fIdx]"
                :format="field.constraints?.dateFormat || 'dd.MM.yyyy'"
                :placeholder="field.placeholder || (field.constraints?.dateFormat || 'dd.MM.yyyy')"
                :min-date="field.constraints?.minDate || null"
                :max-date="field.constraints?.maxDate || null"
                :readonly="!!field.constraints?.readonly || !canEdit"
                @change="validateField(mIdx, fIdx)"
                @blur="validateField(mIdx, fIdx)"
              />

              <!-- TIME -->
              <FieldTime
                v-else-if="field.type === 'time'"
                :id="fieldId(mIdx, fIdx)"
                v-model="entryData[currentSubjectIndex][currentVisitIndex][currentGroupIndex][mIdx][fIdx]"
                :placeholder="field.placeholder || (field.constraints?.timeFormat || 'HH:mm')"
                v-bind="selectedModels[mIdx].fields[fIdx].constraints"
                :readonly="!!field.constraints?.readonly || !canEdit"
                @change="validateField(mIdx, fIdx)"
                @blur="validateField(mIdx, fIdx)"
              />

              <!-- SELECT -->
              <FieldSelect
                v-else-if="field.type === 'select'"
                :id="fieldId(mIdx, fIdx)"
                v-model="entryData[currentSubjectIndex][currentVisitIndex][currentGroupIndex][mIdx][fIdx]"
                :options="field.options || []"
                :multiple="!!field.constraints?.allowMultiple"
                :readonly="!!field.constraints?.readonly || !canEdit"
                :default-value="field.constraints?.defaultValue"
                :placeholder="'Select…'"
                @update:modelValue="() => validateField(mIdx, fIdx)"
              />

              <!-- SLIDER (mode=slider) -->
              <FieldSlider
                v-else-if="field.type === 'slider' && (field.constraints?.mode || 'slider') === 'slider'"
                :id="fieldId(mIdx, fIdx)"
                v-model="entryData[currentSubjectIndex][currentVisitIndex][currentGroupIndex][mIdx][fIdx]"
                v-bind="getSliderProps(field)"
                :disabled="!canEdit"
                @update:modelValue="() => { clearError(mIdx, fIdx); validateField(mIdx, fIdx); }"
                @change="validateField(mIdx, fIdx)"
              />

              <!-- LINEAR SCALE -->
              <FieldLinearScale
                v-else-if="field.type === 'slider' && field.constraints?.mode === 'linear'"
                :id="fieldId(mIdx, fIdx)"
                v-model="entryData[currentSubjectIndex][currentVisitIndex][currentGroupIndex][mIdx][fIdx]"
                v-bind="getLinearProps(field)"
                :disabled="!canEdit"
                @update:modelValue="() => { clearError(mIdx, fIdx); validateField(mIdx, fIdx); }"
                @change="validateField(mIdx, fIdx)"
              />

              <!-- FILE -->
              <FieldFileUpload
                v-else-if="field.type === 'file'"
                :id="fieldId(mIdx, fIdx)"
                :value="entryData[currentSubjectIndex][currentVisitIndex][currentGroupIndex][mIdx][fIdx]"
                :constraints="field.constraints || {}"
                :readonly="!!field.constraints?.readonly || !canEdit"
                :required="!!field.constraints?.required"
                stage="runtime"
                @input="(meta) => setEntryValue(mIdx, fIdx, meta)"
                @file-selected="(file) => onRawFileSelected(mIdx, fIdx, file)"
              />

              <!-- FALLBACK -->
              <input
                v-else
                :id="fieldId(mIdx, fIdx)"
                type="text"
                v-model="entryData[currentSubjectIndex][currentVisitIndex][currentGroupIndex][mIdx][fIdx]"
                :placeholder="field.placeholder"
                :required="!!field.constraints?.required"
                :readonly="!!field.constraints?.readonly || !canEdit"
                @blur="onFieldBlur(mIdx, fIdx)"
                @input="clearError(mIdx, fIdx)"
              />

              <!-- ERROR -->
              <div v-if="fieldErrors(mIdx, fIdx)" class="error-message">
                {{ fieldErrors(mIdx, fIdx) }}
                <span
                  v-if="isFieldSkipped(mIdx,fIdx)"
                  class="skip-pill"
                  title="Required validation skipped for this field"
                >Skipped</span>
              </div>
              <div v-else-if="isFieldSkipped(mIdx,fIdx)" class="error-message">
                <span class="skip-pill" title="Required validation skipped for this field">Skipped</span>
              </div>
            </div>
          </div>

          <!-- Actions -->
          <div class="form-actions">
            <button
              @click="submitData"
              class="btn-save"
              :disabled="blockingErrorsPresent || !canEdit"
              :title="!canEdit ? 'This shared link is view-only' : (blockingErrorsPresent ? 'Fix validation errors before saving' : 'Save Data')"
            >
              Save Data
            </button>
            <button type="button" class="btn-clear" @click="clearCurrentSection" title="Clear all inputs" :disabled="!canEdit">
              Clear
            </button>
          </div>
        </div>

        <div v-else class="no-assigned">
          <p>No sections are assigned to this Visit for your group.</p>
        </div>
      </div>
    </div>

    <!-- dialogs (unchanged except share hidden on shared) -->
    <div v-if="showShareDialog && !isShared" class="dialog-overlay">
      <div class="dialog">
        <h3>Generate Share Link</h3>
        <p>
          Sharing for Subject
          {{ shareParams.subjectIndex != null ? sd.subjects?.[shareParams.subjectIndex]?.id : 'N/A' }},
          Visit {{ visitList[shareParams.visitIndex]?.name }}
        </p>
        <label>
          Permission:
          <select v-model="shareConfig.permission">
            <option value="view">View Only</option>
            <option value="add">Allow Add</option>
          </select>
        </label>
        <label>
          Max Uses:
          <input type="number" v-model.number="shareConfig.maxUses" min="1" />
        </label>
        <label>
          Expires in (days):
          <input type="number" v-model.number="shareConfig.expiresInDays" min="1" />
        </label>
        <div class="dialog-actions">
          <button @click="createShareLink">Generate</button>
          <button @click="showShareDialog = false">Cancel</button>
        </div>
        <p v-if="generatedLink">
          <a :href="generatedLink" target="_blank">{{ generatedLink }}</a>
        </p>
      </div>
    </div>

    <div v-if="permissionError" class="dialog-overlay">
      <div class="dialog">
        <h3>Permission Denied</h3>
        <p>You do not have permission to create a share link. Please contact your administrator.</p>
        <div class="dialog-actions">
          <button @click="permissionError = false">Close</button>
        </div>
      </div>
    </div>

    <!-- Constraint dialog -->
    <div v-if="showConstraintDialog" class="mini-overlay" @click.self="closeConstraintDialog">
      <div class="mini-dialog" role="dialog" aria-modal="true">
        <div class="mini-head">
          <h4 class="mini-title">{{ constraintDialogFieldName }}</h4>
          <button class="mini-close" @click="closeConstraintDialog" aria-label="Close">✕</button>
        </div>
        <ul class="mini-list">
          <li v-for="(line, idx) in constraintDialogItems" :key="idx">{{ line }}</li>
        </ul>
      </div>
    </div>

    <!-- Legend dialog (field-level) -->
    <div v-if="showLegendDialog" class="mini-overlay" @click.self="closeLegendDialog">
      <div class="mini-dialog" role="dialog" aria-modal="true">
        <div class="mini-head">
          <h4 class="mini-title">Legend</h4>
          <button class="mini-close" @click="closeLegendDialog" aria-label="Close">✕</button>
        </div>
        <ul class="mini-list">
          <li><span class="legend-swatch swatch-none"></span> None — no data saved yet.</li>
          <li><span class="legend-swatch swatch-partial"></span> Partial — some fields filled.</li>
          <li><span class="legend-swatch swatch-complete"></span> Complete — all assigned fields filled.</li>
          <li><span class="legend-swatch swatch-skipped"></span> Skipped — one or more required fields were skipped.</li>
        </ul>
      </div>
    </div>

    <!-- Legend dialog (selection status) -->
    <div v-if="showStatusLegend" class="mini-overlay" @click.self="closeStatusLegend">
      <div class="mini-dialog" role="dialog" aria-modal="true">
        <div class="mini-head">
          <h4 class="mini-title">Selection Status</h4>
          <button class="mini-close" @click="closeStatusLegend" aria-label="Close">✕</button>
        </div>
        <ul class="mini-list legend-explain">
          <li><span class="legend-swatch swatch-none"></span> None — no data saved yet.</li>
          <li><span class="legend-swatch swatch-partial"></span> Partial — some fields filled.</li>
          <li><span class="legend-swatch swatch-complete"></span> Complete — all assigned fields filled.</li>
          <li><span class="legend-swatch swatch-skipped"></span> Skipped — one or more required fields were skipped.</li>
        </ul>
      </div>
    </div>

    <!-- Add Subjects dialog (moved to its own component) -->
    <AddSubjectsDialog
      v-if="showSubjectDialog"
      :subjectCount="subjectCountDraft"
      :assignmentMethod="assignmentMethodDraft"
      :subjects="subjectDrafts"
      :groupData="groupList"
      :saving="savingSubjects"
      :error="subjectDialogError"
      @update:subjectCount="onSubjectCountChange"
      @update:assignmentMethod="onAssignmentMethodChange"
      @update:subjects="onSubjectsUpdate"
      @close="closeSubjectDialog"
      @save="saveNewSubjects"
    />

    <CustomDialog :message="dialogMessage" :isVisible="showDialog" @close="closeDialog" />

    <!-- Skip required dialog -->
    <div v-if="showSkipDialog" class="dialog-overlay">
      <div class="dialog dialog-wide">
        <h3>Fix validation before saving</h3>
        <p>
          The fields below are required but empty. You can fill them now or choose to
          <em>Skip for now</em> to save the rest.
        </p>

        <div class="skip-list">
          <div class="skip-row" v-for="item in skipCandidates" :key="item.key">
            <div class="skip-left">
              <div class="skip-title">
                <strong>{{ item.sectionTitle }}</strong> / {{ item.fieldLabel }}
              </div>
            </div>
            <div class="skip-right">
              <label class="skip-chk">
                <input type="checkbox" v-model="skipSelections[item.key]" />
                Skip for now
              </label>
              <button class="btn-jump" @click="jumpToField(item)">Go to field</button>
            </div>
          </div>
        </div>

        <div class="dialog-actions">
          <button @click="confirmSkipSelection" class="btn-primary" :disabled="!canEdit">
            Skip selected & Save
          </button>
          <button @click="cancelSkipSelection" class="btn-option">
            Cancel
          </button>
        </div>
      </div>
    </div>
  </div>

  <div v-else class="loading">
    <p>Loading study details…</p>
  </div>
</template>

<script>
/* eslint-disable */
import axios from "axios";
import icons from "@/assets/styles/icons";
import CustomDialog from "@/components/CustomDialog.vue";
import DateFormatPicker from "@/components/DateFormatPicker.vue";
import FieldCheckbox from "@/components/fields/FieldCheckbox.vue";
import FieldRadioGroup from "@/components/fields/FieldRadioGroup.vue";
import FieldTime from "@/components/fields/FieldTime.vue";
import FieldSelect from "@/components/fields/FieldSelect.vue";
import FieldSlider from "@/components/fields/FieldSlider.vue";
import FieldLinearScale from "@/components/fields/FieldLinearScale.vue";
import FieldFileUpload from "@/components/fields/FieldFileUpload.vue";
import SelectionMatrixView from "@/components/SelectionMatrixView.vue";
import AddSubjectsDialog from "@/components/AddSubjectsDialog.vue";
import { createAjv, validateFieldValue } from "@/utils/jsonschemaValidation";

export default {
  name: "StudyDataEntryComponent",
  components: {
    CustomDialog,
    DateFormatPicker,
    FieldCheckbox,
    FieldRadioGroup,
    FieldTime,
    FieldSelect,
    FieldSlider,
    FieldLinearScale,
    FieldFileUpload,
    SelectionMatrixView,
    AddSubjectsDialog,
  },
  data() {
    return {
      study: null,
      showSelection: true,
      showDetails: false,

      // selection
      currentSubjectIndex: null,
      currentVisitIndex: null,
      currentGroupIndex: 0,

      // visit filter UI: -1 => All, else a single visit index
      selectedVisitIndex: -999,
      VISIT_THRESHOLD: 8,
      FLUID_VISIT_MAX: 6,

      // readiness flags
      matrixReady: false,

      // performance caches
      statusMap: new Map(),
      assignedLookup: [],
      subjectToGroupIdx: [],

      entryData: [],
      skipFlags: [],
      validationErrors: {},

      icons,
      showShareDialog: false,
      shareParams: { subjectIndex: null, visitIndex: null, groupIndex: null },
      shareConfig: { permission: "view", maxUses: 1, expiresInDays: 7 },
      generatedLink: "",
      permissionError: false,

      showDialog: false,
      dialogMessage: "",
      showSkipDialog: false,
      skipCandidates: [],
      skipSelections: {},

      existingEntries: [],
      entryIds: [],
      ajv: null,

      showConstraintDialog: false,
      constraintDialogFieldName: "",
      constraintDialogItems: [],

      showLegendDialog: false,

      pendingFiles: {},
      showStatusLegend: false,

      // shared link
      shareToken: null,
      sharedPermission: "view",
      selectedVersion: null,
      studyVersions: [],
      templateCache: new Map(),

      entriesIndex: new Map(),
      hydrateCache: new Map(),
      visitLoading: false,

      // Add-subjects dialog state
      showSubjectDialog: false,
      subjectCountDraft: 1,
      assignmentMethodDraft: "Random",
      subjectDrafts: [],
      subjectDialogError: "",
      savingSubjects: false,
    };
  },

  computed: {
    sd() {
      const sd =
        this.study && this.study.content && this.study.content.study_data;
      return (
        sd || {
          study: {},
          visits: [],
          groups: [],
          subjects: [],
          selectedModels: [],
          assignments: [],
        }
      );
    },
    studyInfoEntries() {
      const obj = (this.sd && this.sd.study) || {};
      try {
        return Object.entries(obj);
      } catch {
        return [];
      }
    },
    token() {
      return this.$store.state.token;
    },
    isShared() {
      return !!this.$route.params.token;
    },
    canEdit() {
      return !this.isShared || this.sharedPermission === "add";
    },

    visitList() {
      return this.study?.content?.study_data?.visits || [];
    },
    groupList() {
      return this.study?.content?.study_data?.groups || [];
    },
    selectedModels() {
      return this.study?.content?.study_data?.selectedModels || [];
    },
    assignments() {
      return this.study?.content?.study_data?.assignments || [];
    },

    numberOfSubjects() {
      const sd = this.study?.content?.study_data;
      return sd?.subjectCount != null
        ? sd.subjectCount
        : sd?.subjects?.length || 0;
    },

    displayedVisitIndices() {
      if (!Array.isArray(this.visitList) || this.visitList.length === 0)
        return [];
      if (this.selectedVisitIndex === -1) {
        return this.visitList.map((_, i) => i);
      }
      const idx = Math.min(
        Math.max(this.selectedVisitIndex, 0),
        this.visitList.length - 1
      );
      return [idx];
    },

    isFluidMatrix() {
      return this.displayedVisitIndices.length <= this.FLUID_VISIT_MAX;
    },
    subjectColStyle() {
      if (!this.isFluidMatrix) return {};
      const pct = 28;
      return { width: pct + "%", maxWidth: "none", minWidth: "0" };
    },
    visitColStyle() {
      if (!this.isFluidMatrix) return {};
      const n = Math.max(this.displayedVisitIndices.length, 1);
      const pct = (72 / n).toFixed(4);
      return { width: pct + "%", maxWidth: "none", minWidth: "0" };
    },

    assignedModelIndices() {
      const v = Number.isInteger(this.currentVisitIndex)
        ? this.currentVisitIndex
        : 0;
      const g = Number.isInteger(this.currentGroupIndex)
        ? this.currentGroupIndex
        : 0;
      if (v == null || g == null) return [];
      return this.selectedModels
        .map((_, mIdx) => mIdx)
        .filter((mIdx) => !!this.assignments?.[mIdx]?.[v]?.[g]);
    },

    blockingErrorsPresent() {
      const keys = Object.keys(this.validationErrors || {});
      for (const k of keys) {
        const msg = this.validationErrors[k];
        if (!msg) continue;
        const idx = this.parseKey(k);
        if (!idx) continue;
        const { s, v, g, m, f } = idx;
        const isSkipped = !!(
          this.skipFlags[s]?.[v]?.[g]?.[m]?.[f]
        );
        if (isSkipped) continue;
        if (!/ is required\.$/.test(msg)) return true;
      }
      return false;
    },
  },

  async created() {
    this.ajv = createAjv();

    if (this.isShared) {
      const token = this.$route.params.token;
      await this.loadShared(token);
      this.matrixReady = true;
    } else {
      const studyId = this.$route.params.id;

      await this.loadStudy(studyId);
      await this.loadVersions(studyId);

      this.selectedVersion =
        this.studyVersions[this.studyVersions.length - 1]?.version || 1;

      await this.loadTemplateForSelectedVersion();

      this.selectedVisitIndex =
        this.visitList.length > this.VISIT_THRESHOLD ? 0 : -1;

      await this.loadExistingEntries(studyId);

      this.visitLoading = true;
      this.applyVersionView();
      this.prepareAssignmentsLookup();
      this.prepareSubjectGroupIndexMap();
      this.buildStatusCache();
      this.visitLoading = false;

      this.matrixReady = true;
    }
  },

  watch: {
    existingEntries: {
      handler() {
        if (this.selectedVisitIndex === -999) return;
        this.rebuildEntriesIndex();
        this.buildStatusCache();
      },
      deep: true,
    },
    study: {
      handler() {
        this.prepareAssignmentsLookup();
        this.prepareSubjectGroupIndexMap();
        if (this.selectedVisitIndex === -999) return;
        this.buildStatusCache();
      },
      deep: true,
    },
    async selectedVisitIndex(newVal) {
      if (newVal === -999) return;
      this.visitLoading = true;
      await this.$nextTick();
      this.applyVersionView();
      this.buildStatusCache();
      this.visitLoading = false;
    },
  },

  methods: {
    safeVersionParams(v) {
      const n = Number(v);
      return Number.isFinite(n) && n >= 1 ? { version: n } : undefined;
    },

    mergeStudyDataFromTemplate(schema) {
      const prev =
        (this.study &&
          this.study.content &&
          this.study.content.study_data) ||
        {};
      const incoming = schema || {};

      const merged = {
        study: incoming.study ?? prev.study ?? {},
        subjects: Array.isArray(incoming.subjects)
          ? incoming.subjects
          : prev.subjects || [],
        groups: Array.isArray(incoming.groups)
          ? incoming.groups
          : prev.groups || [],
        visits: Array.isArray(incoming.visits)
          ? incoming.visits
          : prev.visits || [],
        selectedModels: Array.isArray(incoming.selectedModels)
          ? incoming.selectedModels
          : prev.selectedModels || [],
        assignments: Array.isArray(incoming.assignments)
          ? incoming.assignments
          : prev.assignments || [],
      };

      const content = this.study && this.study.content
        ? this.study.content
        : {};
      this.study = {
        ...this.study,
        content: {
          ...content,
          study_data: merged,
        },
      };
    },

    async loadVersions(studyId) {
      try {
        const resp = await axios.get(
          `/forms/studies/${studyId}/versions`,
          {
            headers: { Authorization: `Bearer ${this.token}` },
          }
        );
        this.studyVersions = Array.isArray(resp.data)
          ? resp.data
          : [];
        this.studyVersions.sort((a, b) => a.version - b.version);
      } catch (e) {
        console.error("[Entry] loadVersions error", e);
        this.studyVersions = [{ version: 1, created_at: null }];
      }
    },

    applyTemplateSchema(schema) {
      const current =
        (this.study &&
          this.study.content &&
          this.study.content.study_data) ||
        {};

      const normalized = {
        study: schema?.study ?? current.study ?? {},
        subjects:
          Array.isArray(schema?.subjects) && schema.subjects.length
            ? schema.subjects
            : current.subjects || [],
        subjectCount: Number.isFinite(schema?.subjectCount)
          ? schema.subjectCount
          : current.subjectCount ??
            (current.subjects?.length || 0),
        visits:
          Array.isArray(schema?.visits) && schema.visits.length
            ? schema.visits
            : current.visits || [],
        groups:
          Array.isArray(schema?.groups) && schema.groups.length
            ? schema.groups
            : current.groups || [],
        selectedModels: Array.isArray(schema?.selectedModels)
          ? schema.selectedModels
          : current.selectedModels || [],
        assignments: Array.isArray(schema?.assignments)
          ? schema.assignments
          : current.assignments || [],
      };

      if (!this.study)
        this.study = { metadata: {}, content: { study_data: normalized } };
      else if (!this.study.content)
        this.study.content = { study_data: normalized };
      else this.study.content.study_data = normalized;

      this.initializeEntryData();
      this.prepareSubjectGroupIndexMap();
      this.prepareAssignmentsLookup();
      this.buildStatusCache();
    },

    async loadTemplateForSelectedVersion() {
      const studyId = this.study?.metadata?.id;
      if (!studyId || !this.selectedVersion) return;

      if (this.templateCache.has(this.selectedVersion)) {
        const cached = this.templateCache.get(this.selectedVersion);
        this.applyTemplateSchema(cached);
        return;
      }

      try {
        const resp = await axios.get(
          `/forms/studies/${studyId}/template`,
          {
            headers: { Authorization: `Bearer ${this.token}` },
            params: { version: this.selectedVersion },
          }
        );
        const rawSchema = resp?.data?.schema || {};
        this.templateCache.set(this.selectedVersion, rawSchema);
        this.applyTemplateSchema(rawSchema);
      } catch (e) {
        console.error(
          "[Entry] loadTemplateForSelectedVersion error",
          e
        );
      }
    },

    onVersionChange() {
      this.hydrateCache.clear();
      this.loadTemplateForSelectedVersion().then(() => {
        this.applyVersionView();
        const nS = this.numberOfSubjects;
        const nV = this.visitList.length;
        if (
          this.currentSubjectIndex == null ||
          this.currentSubjectIndex >= nS
        )
          this.currentSubjectIndex = Math.min(0, nS - 1);
        if (
          this.currentVisitIndex == null ||
          this.currentVisitIndex >= nV
        )
          this.currentVisitIndex = Math.min(0, nV - 1);
        this.selectedVisitIndex =
          this.visitList.length > this.VISIT_THRESHOLD ? 0 : -1;
      });
    },

    rebuildEntriesIndex() {
      const m = new Map();
      for (const e of this.existingEntries || []) {
        const key = `${e.subject_index}|${e.visit_index}|${e.group_index}`;
        const arr = m.get(key) || [];
        arr.push(e);
        m.set(key, arr);
      }
      for (const [k, arr] of m) {
        arr.sort(
          (a, b) => Number(b.form_version) - Number(a.form_version)
        );
      }
      this.entriesIndex = m;
      this.hydrateCache.clear();
    },

    getBestEntryFor(s, v, g) {
      const key = `${s}|${v}|${g}`;
      const arr = this.entriesIndex.get(key);
      if (!arr || !arr.length) return null;

      const target = Number(this.selectedVersion);
      for (const e of arr) {
        if (Number(e.form_version) === target) return e;
      }
      for (const e of arr) {
        if (Number(e.form_version) <= target) return e;
      }
      return arr[0];
    },

    applyVersionView() {
      if (this.showSelection) return;

      const nS = this.numberOfSubjects;
      const nV = this.visitList.length;
      const vIndices =
        this.selectedVisitIndex === -1
          ? Array.from({ length: nV }, (_, i) => i)
          : [
              Math.min(
                Math.max(this.selectedVisitIndex, 0),
                Math.max(nV - 1, 0)
              ),
            ];

      for (let s = 0; s < nS; s++) {
        const g = this.subjectToGroupIdx[s] ?? 0;
        for (const v of vIndices) this.hydrateCell(s, v, g);
      }
    },

    sectionDictKey(sectionObj) {
      return sectionObj?.title ?? "";
    },
    fieldDictKey(fieldObj, fallbackIndex) {
      return (
        fieldObj?.name ||
        fieldObj?.label ||
        fieldObj?.key ||
        fieldObj?.title ||
        `f${fallbackIndex}`
      );
    },
    arrayToDict(sectionFieldArray) {
      const out = {};
      (this.selectedModels || []).forEach((sec, sIdx) => {
        const sKey = this.sectionDictKey(sec);
        const fields = sec?.fields || [];
        const row = Array.isArray(sectionFieldArray?.[sIdx])
          ? sectionFieldArray[sIdx]
          : [];
        const inner = {};
        fields.forEach((f, fIdx) => {
          const fKey = this.fieldDictKey(f, fIdx);
          inner[fKey] =
            row[fIdx] != null ? row[fIdx] : this.defaultForField(f);
        });
        out[sKey] = inner;
      });
      return out;
    },
    flagsArrayToDict(flagsArr) {
      const out = {};
      (this.selectedModels || []).forEach((sec, sIdx) => {
        const sKey = this.sectionDictKey(sec);
        const row = Array.isArray(flagsArr?.[sIdx])
          ? flagsArr[sIdx]
          : [];
        const inner = {};
        (sec.fields || []).forEach((f, fIdx) => {
          const fKey = this.fieldDictKey(f, fIdx);
          inner[fKey] = !!row[fIdx];
        });
        out[sKey] = inner;
      });
      return out;
    },

    dictToArray(dataDict) {
      return (this.selectedModels || []).map((sec, sIdx) => {
        const sKey = this.sectionDictKey(sec);
        const inner =
          dataDict && typeof dataDict === "object"
            ? dataDict[sKey]
            : undefined;
        return (sec.fields || []).map((f, fIdx) => {
          const fKey = this.fieldDictKey(f, fIdx);
          const v = inner ? inner[fKey] : undefined;
          return v !== undefined ? v : this.defaultForField(f);
        });
      });
    },

    makeSectionFieldSkeleton() {
      return (this.selectedModels || []).map((sec) =>
        (sec.fields || []).map((f) => this.defaultForField(f))
      );
    },
    makeSkipSkeleton() {
      return (this.selectedModels || []).map((sec) =>
        (sec.fields || []).map(() => false)
      );
    },
    ensureSlot(s, v, g) {
      if (!this.entryData[s]) this.entryData[s] = [];
      if (!this.entryData[s][v]) this.entryData[s][v] = [];
      if (!this.entryData[s][v][g])
        this.entryData[s][v][g] = this.makeSectionFieldSkeleton();

      if (!this.skipFlags[s]) this.skipFlags[s] = [];
      if (!this.skipFlags[s][v]) this.skipFlags[s][v] = [];
      if (!this.skipFlags[s][v][g])
        this.skipFlags[s][v][g] = this.makeSkipSkeleton();

      if (!this.entryIds[s]) this.entryIds[s] = [];
      if (!this.entryIds[s][v]) this.entryIds[s][v] = [];
      if (typeof this.entryIds[s][v][g] === "undefined")
        this.entryIds[s][v][g] = null;
    },

    hydrateCell(s, v, g) {
      const cacheKey = `${s}|${v}|${g}|${this.selectedVersion}`;
      const cached = this.hydrateCache.get(cacheKey);
      if (cached) {
        this.entryData[s] ??= [];
        this.entryData[s][v] ??= [];
        this.entryData[s][v][g] = cached.dataArr;
        this.entryIds[s] ??= [];
        this.entryIds[s][v] ??= [];
        this.entryIds[s][v][g] = cached.id;
        this.skipFlags[s] ??= [];
        this.skipFlags[s][v] ??= [];
        this.skipFlags[s][v][g] = cached.skipFlags;
        return;
      }

      const best = this.getBestEntryFor(s, v, g);
      this.ensureSlot(s, v, g);
      if (!best) {
        this.hydrateCache.set(cacheKey, {
          dataArr: this.entryData[s][v][g],
          skipFlags: this.skipFlags[s][v][g],
          id: null,
        });
        return;
      }

      let arr;
      if (best.data && !Array.isArray(best.data) && typeof best.data === "object") {
        arr = this.dictToArray(best.data);
      } else {
        arr = Array.isArray(best.data)
          ? best.data
          : this.selectedModels.map((sec) =>
              sec.fields.map((f) => this.defaultForField(f))
            );
      }

      arr = (this.selectedModels || []).map((sec, sIdx) => {
        const row = Array.isArray(arr[sIdx]) ? arr[sIdx] : [];
        return (sec.fields || []).map((f, fIdx) =>
          row[fIdx] !== undefined ? row[fIdx] : this.defaultForField(f)
        );
      });

      this.entryData[s][v][g] = arr;
      this.entryIds[s][v][g] = best.id;

      const storedSkips = best.skipped_required_flags || best.skips;
      this.skipFlags[s][v][g] = Array.isArray(storedSkips)
        ? storedSkips
        : this.makeSkipSkeleton();

      this.hydrateCache.set(cacheKey, {
        dataArr: this.entryData[s][v][g],
        skipFlags: this.skipFlags[s][v][g],
        id: best.id,
      });
    },

    setDeepValue(s, v, g, m, f, val) {
      this.ensureSlot(s, v, g);
      if (!Array.isArray(this.entryData[s][v][g][m])) {
        const fields = this.selectedModels[m]?.fields || [];
        this.entryData[s][v][g][m] = fields.map((ff) =>
          this.defaultForField(ff)
        );
      }
      this.entryData[s][v][g][m][f] = val;
    },
    setDeepSkip(s, v, g, m, f, on) {
      this.ensureSlot(s, v, g);
      if (!Array.isArray(this.skipFlags[s][v][g][m])) {
        const fields = this.selectedModels[m]?.fields || [];
        this.skipFlags[s][v][g][m] = fields.map(() => false);
      }
      this.skipFlags[s][v][g][m][f] = !!on;
    },

    setEntryValue(mIdx, fIdx, val) {
      const s = this.currentSubjectIndex,
        v = this.currentVisitIndex,
        g = this.currentGroupIndex;
      this.setDeepValue(s, v, g, mIdx, fIdx, val);
      this.clearError(mIdx, fIdx);
      this.validateField(mIdx, fIdx);
      this.hydrateCache.delete(`${s}|${v}|${g}|${this.selectedVersion}`);
    },

    errorKey(mIdx, fIdx) {
      return [
        this.currentSubjectIndex,
        this.currentVisitIndex,
        this.currentGroupIndex,
        mIdx,
        fIdx,
      ].join("-");
    },
    parseKey(k) {
      const parts = String(k)
        .split("-")
        .map((x) => parseInt(x, 10));
      if (parts.length !== 5 || parts.some((n) => Number.isNaN(n)))
        return null;
      const [s, v, g, m, f] = parts;
      return { s, v, g, m, f };
    },

    onRawFileSelected(mIdx, fIdx, fileOrFiles) {
      const key = this.errorKey(mIdx, fIdx);
      const arr = Array.isArray(fileOrFiles)
        ? fileOrFiles
        : fileOrFiles
        ? [fileOrFiles]
        : [];
      const cur = Array.isArray(this.pendingFiles[key])
        ? this.pendingFiles[key]
        : this.pendingFiles[key]
        ? [this.pendingFiles[key]]
        : [];
      this.pendingFiles = { ...this.pendingFiles, [key]: [...cur, ...arr] };
    },

    getSliderProps(field) {
      const c = field?.constraints || {};
      const min = c.percent ? 1 : Number.isFinite(+c.min) ? +c.min : 1;
      const max = c.percent
        ? 100
        : Number.isFinite(+c.max)
        ? +c.max
        : c.percent
        ? 100
        : 5;
      const step =
        Number.isFinite(+c.step) && +c.step > 0 ? +c.step : 1;
      const marks = Array.isArray(c.marks) ? c.marks : [];
      return {
        min,
        max,
        step,
        readonly: !!c.readonly || !this.canEdit,
        percent: !!c.percent,
        showTicks: !!c.showTicks,
        marks,
      };
    },
    getLinearProps(field) {
      const c = field?.constraints || {};
      const min = Number.isFinite(+c.min) ? Math.round(+c.min) : 1;
      let max = Number.isFinite(+c.max) ? Math.round(+c.max) : 5;
      if (max <= min) max = min + 1;
      return {
        min,
        max,
        leftLabel: c.leftLabel || "",
        rightLabel: c.rightLabel || "",
        readonly: !!c.readonly || !this.canEdit,
      };
    },

    openLegendDialog() {
      this.showLegendDialog = true;
    },
    closeLegendDialog() {
      this.showLegendDialog = false;
    },

    openStatusLegend() {
      this.showStatusLegend = true;
    },
    closeStatusLegend() {
      this.showStatusLegend = false;
    },

    hasConstraints(field) {
      const c = field?.constraints || {};
      return Object.keys(c).some(
        (k) => k !== "required" && k !== "helpText"
      );
    },
    buildConstraintList(field) {
      const c = field?.constraints || {};
      const parts = [];
      if (c.readonly || !this.canEdit) parts.push("Read-only");
      if (field.type === "slider") {
        const mode = (c.mode || "slider").toLowerCase();
        if (mode === "slider") {
          parts.push(`Slider ${c.percent ? "(1–100%)" : ""}`);
          if (Number.isFinite(c.min)) parts.push(`Min: ${c.min}`);
          if (Number.isFinite(c.max)) parts.push(`Max: ${c.max}`);
          if (Number.isFinite(c.step)) parts.push(`Step: ${c.step}`);
          if (c.showTicks) parts.push("Show tick marks");
          if (Array.isArray(c.marks) && c.marks.length) {
            parts.push(
              `Labels: ${c.marks
                .map((m) => `${m.value}="${m.label}"`)
                .join(", ")}`
            );
          }
        } else {
          parts.push("Linear scale");
          parts.push(
            `Range: ${c.min ?? 1}–${c.max ?? 5} (integers)`
          );
          if (c.leftLabel) parts.push(`Left: “${c.leftLabel}”`);
          if (c.rightLabel) parts.push(`Right: “${c.rightLabel}”`);
        }
        return parts.length ? parts : ["No constraints."];
      }
      if (field.type === "text" || field.type === "textarea") {
        if (typeof c.minLength === "number")
          parts.push(`Min length: ${c.minLength}`);
        if (typeof c.maxLength === "number")
          parts.push(`Max length: ${c.maxLength}`);
        if (c.pattern) parts.push(`Pattern: ${c.pattern}`);
        if (c.transform && c.transform !== "none") {
          const t =
            c.transform.charAt(0).toUpperCase() +
            c.transform.slice(1).toLowerCase();
          parts.push(`Transform on save: ${t}`);
        }
      }
      if (field.type === "number") {
        if (typeof c.min === "number") parts.push(`Min: ${c.min}`);
        if (typeof c.max === "number") parts.push(`Max: ${c.max}`);
        if (typeof c.step === "number")
          parts.push(`Step: ${c.step}`);
        if (typeof c.minDigits === "number")
          parts.push(`Min digits: ${c.minDigits}`);
        if (typeof c.maxDigits === "number")
          parts.push(`Max digits: ${c.maxDigits}`);
        if (c.integerOnly) parts.push("Integer only");
      }
      if (field.type === "date") {
        if (c.dateFormat) parts.push(`Date format: ${c.dateFormat}`);
        if (c.minDate) parts.push(`Min date: ${c.minDate}`);
        if (c.maxDate) parts.push(`Max date: ${c.maxDate}`);
      }
      if (field.type === "time") {
        if (c.minTime) parts.push(`Min time: ${c.minTime}`);
        if (c.maxTime) parts.push(`Max time: ${c.maxTime}`);
        if (typeof c.step === "number")
          parts.push(`Step (sec): ${c.step}`);
      }
      if (field.type === "select" && c.allowMultiple)
        parts.push("Multiple selection: allowed");
      if (field.type === "file") {
        const storage =
          c.storagePreference === "url"
            ? "Link via URL"
            : "Local upload";
        parts.push(`Storage: ${storage}`);
        const allowedList = Array.isArray(c.allowedFormats)
          ? c.allowedFormats.filter(Boolean).map(String)
          : [];
        if (allowedList.length)
          parts.push(`Allowed: ${allowedList.join(", ")}`);
        const sizeNum = Number(c.maxSizeMB);
        if (Number.isFinite(sizeNum) && sizeNum > 0)
          parts.push(`Max size: ${sizeNum} MB`);
        if (c.allowMultipleFiles)
          parts.push("Multiple files: allowed");
        if (Array.isArray(c.modalities) && c.modalities.length)
          parts.push(`Modalities: ${c.modalities.join(", ")}`);
      }
      return parts.length ? parts : ["No constraints."];
    },
    openConstraintDialog(field) {
      this.constraintDialogFieldName =
        field?.label || field?.name || "Field";
      this.constraintDialogItems = this.buildConstraintList(field);
      this.showConstraintDialog = true;
    },
    closeConstraintDialog() {
      this.showConstraintDialog = false;
      this.constraintDialogFieldName = "";
      this.constraintDialogItems = [];
    },

    applyTransform(transform, value) {
      const v = value == null ? "" : String(value);
      switch (String(transform || "none").toLowerCase()) {
        case "uppercase":
          return v.toUpperCase();
        case "lowercase":
          return v.toLowerCase();
        case "capitalize":
          return v.replace(/\b\w+/g, (w) =>
            w.charAt(0).toUpperCase() +
            w.slice(1).toLowerCase()
          );
        default:
          return v;
      }
    },
    onFieldBlur(mIdx, fIdx) {
      const def =
        this.selectedModels[mIdx].fields[fIdx] || {};
      const cons = def.constraints || {};
      if (def.type === "text" || def.type === "textarea") {
        const cur =
          this.entryData[this.currentSubjectIndex][
            this.currentVisitIndex
          ][this.currentGroupIndex][mIdx][fIdx];
        const transformed = this.applyTransform(cons.transform, cur);
        if (transformed !== cur) {
          this.setDeepValue(
            this.currentSubjectIndex,
            this.currentVisitIndex,
            this.currentGroupIndex,
            mIdx,
            fIdx,
            transformed
          );
        }
      }
      this.validateField(mIdx, fIdx);
    },
    applyTransformsForSection() {
      this.assignedModelIndices.forEach((mIdx) => {
        this.selectedModels[mIdx].fields.forEach(
          (def, fIdx) => {
            if (!def) return;
            const cons = def.constraints || {};
            if (
              def.type === "text" ||
              def.type === "textarea"
            ) {
              const cur =
                this.entryData[this.currentSubjectIndex][
                  this.currentVisitIndex
                ][this.currentGroupIndex][mIdx][fIdx];
              const t = this.applyTransform(cons.transform, cur);
              if (t !== cur)
                this.setDeepValue(
                  this.currentSubjectIndex,
                  this.currentVisitIndex,
                  this.currentGroupIndex,
                  mIdx,
                  fIdx,
                  t
                );
            }
          }
        );
      });
    },

    setError(mIdx, fIdx, msg) {
      const k = this.errorKey(mIdx, fIdx);
      this.validationErrors = {
        ...this.validationErrors,
        [k]: msg,
      };
    },
    clearError(mIdx, fIdx) {
      const k = this.errorKey(mIdx, fIdx);
      if (k in this.validationErrors) {
        const next = { ...this.validationErrors };
        delete next[k];
        this.validationErrors = next;
      }
    },
    fieldErrors(mIdx, fIdx) {
      return this.validationErrors[this.errorKey(mIdx, fIdx)] || "";
    },

    goToDashboard() {
      this.$router.push({
        name: "Dashboard",
        query: { openStudies: "true" },
      });
    },

    async loadStudy(studyId) {
      try {
        const resp = await axios.get(
          `/forms/studies/${studyId}`,
          { headers: { Authorization: `Bearer ${this.token}` } }
        );
        this.study = resp.data;
        this.initializeEntryData();
      } catch (err) {
        console.error("[Entry] loadStudy error", err);
        this.showDialogMessage("Failed to load study details.");
      }
    },

    async loadShared(token) {
      try {
        const resp = await axios.get(
          `/forms/shared-api/${token}/`
        );
        const payload = resp.data || {};
        this.shareToken = token;
        this.sharedPermission = payload.permission || "view";
        this.study = payload.study;
        this.initializeEntryData();
        this.prepareAssignmentsLookup();
        this.prepareSubjectGroupIndexMap();

        this.currentSubjectIndex = payload.subject_index ?? 0;
        this.currentVisitIndex = payload.visit_index ?? 0;
        this.currentGroupIndex = payload.group_index ?? 0;
        this.ensureSlot(
          this.currentSubjectIndex,
          this.currentVisitIndex,
          this.currentGroupIndex
        );
        this.showSelection = false;
        this.validationErrors = {};
      } catch (e) {
        console.error("[Shared] load error", e);
        this.showDialogMessage(
          "Shared link is invalid or expired."
        );
      }
    },

    async loadExistingEntries(studyId) {
      try {
        const resp = await axios.get(
          `/forms/studies/${studyId}/data_entries`,
          { headers: { Authorization: `Bearer ${this.token}` } }
        );
        const payload = Array.isArray(resp.data)
          ? resp.data
          : resp.data?.entries || [];
        this.existingEntries = payload;
        this.rebuildEntriesIndex();
      } catch (err) {
        console.error("Failed to load existing entries", err);
      }
    },

    defaultForField(f, { ignoreDefaults = false } = {}) {
      const c = f?.constraints || {};
      const t = String(f?.type || "").toLowerCase();
      const allowMulti = !!c.allowMultiple;
      if (t === "slider") return null;
      if (t === "file") return c.allowMultipleFiles ? [] : null;
      if (
        !ignoreDefaults &&
        Object.prototype.hasOwnProperty.call(
          c,
          "defaultValue"
        )
      )
        return c.defaultValue;
      if (
        !ignoreDefaults &&
        Object.prototype.hasOwnProperty.call(f, "value")
      )
        return f.value;
      switch (t) {
        case "checkbox":
          return false;
        case "radio":
        case "select":
          return allowMulti ? [] : "";
        case "number":
          return "";
        case "date":
        case "time":
        case "text":
        case "textarea":
        default:
          return "";
      }
    },

    clearCurrentSection() {
      if (!this.canEdit) return;
      const s = this.currentSubjectIndex,
        v = this.currentVisitIndex,
        g = this.currentGroupIndex;
      this.ensureSlot(s, v, g);
      this.assignedModelIndices.forEach((mIdx) => {
        const section = this.selectedModels[mIdx];
        section.fields.forEach((f, fIdx) => {
          const cons = f?.constraints || {};
          if (cons.readonly) {
            this.clearError(mIdx, fIdx);
            return;
          }
          const next = this.defaultForField(f, {
            ignoreDefaults: false,
          });
          this.setDeepValue(s, v, g, mIdx, fIdx, next);
          this.setDeepSkip(s, v, g, mIdx, fIdx, false);
          this.clearError(mIdx, fIdx);
        });
      });
      this.hydrateCache.delete(`${s}|${v}|${g}|${this.selectedVersion}`);
    },

    initializeEntryData() {
      const nS = this.numberOfSubjects;
      const nV = this.visitList.length;
      const nG = this.groupList.length;

      this.entryData = Array.from({ length: nS }, () =>
        Array.from({ length: nV }, () =>
          Array.from({ length: nG }, () => null)
        )
      );

      this.skipFlags = Array.from({ length: nS }, () =>
        Array.from({ length: nV }, () =>
          Array.from({ length: nG }, () => null)
        )
      );

      this.entryIds = Array.from({ length: nS }, () =>
        Array.from({ length: nV }, () =>
          Array.from({ length: nG }, () => null)
        )
      );

      this.validationErrors = {};
    },

    prepareAssignmentsLookup() {
      const nV = this.visitList.length;
      const nG = this.groupList.length;
      this.assignedLookup = Array.from({ length: nV }, (_, v) =>
        Array.from({ length: nG }, (_, g) =>
          this.selectedModels
            .map((_, mIdx) => mIdx)
            .filter(
              (mIdx) => !!this.assignments[mIdx]?.[v]?.[g]
            )
        )
      );
    },
    prepareSubjectGroupIndexMap() {
      const subjects =
        this.study?.content?.study_data?.subjects || [];
      this.subjectToGroupIdx = subjects.map((s) => {
        const name = (s.group || "").trim().toLowerCase();
        const gi = this.groupList.findIndex(
          (g) => (g.name || "").trim().toLowerCase() === name
        );
        return gi >= 0 ? gi : 0;
      });
    },
    buildStatusCache() {
      this.statusMap = new Map();
      const nS = this.numberOfSubjects;
      const nV = this.visitList.length;

      const vIndices =
        this.selectedVisitIndex === -1
          ? Array.from({ length: nV }, (_, i) => i)
          : [
              Math.min(
                Math.max(this.selectedVisitIndex, 0),
                Math.max(nV - 1, 0)
              ),
            ];

      for (let s = 0; s < nS; s++) {
        const g = this.subjectToGroupIdx[s] ?? 0;
        for (const v of vIndices) {
          const e = this.getBestEntryFor(s, v, g);
          const key = `${s}|${v}`;

          if (!e) {
            this.statusMap.set(key, "none");
            continue;
          }

          const flags = e.skipped_required_flags;
          const hasSkip = !!(
            Array.isArray(flags) &&
            flags.some(
              (row) =>
                Array.isArray(row) && row.some((x) => !!x)
            )
          );
          if (hasSkip) {
            this.statusMap.set(key, "skipped");
            continue;
          }

          const assigned = this.assignedLookup?.[v]?.[g] || [];
          let total = 0;
          let filled = 0;

          if (e.data && !Array.isArray(e.data) && typeof e.data === "object") {
            for (const mIdx of assigned) {
              const sec = this.selectedModels[mIdx] || {};
              const sKey = this.sectionDictKey(sec);
              const secObj = e.data[sKey] || {};
              (sec.fields || []).forEach((f, fIdx) => {
                const fKey = this.fieldDictKey(f, fIdx);
                const val = secObj[fKey];
                total += 1;
                if (val != null && val !== "") filled += 1;
              });
            }
          } else if (Array.isArray(e.data)) {
            for (const mIdx of assigned) {
              const row = e.data[mIdx] || [];
              total += row.length;
              filled += row.filter(
                (vv) => vv != null && vv !== ""
              ).length;
            }
          }

          if (total === 0 || filled === 0)
            this.statusMap.set(key, "none");
          else if (filled === total)
            this.statusMap.set(key, "complete");
          else this.statusMap.set(key, "partial");
        }
      }
    },

    statusClassFast(sIdx, vIdx) {
      const s = this.statusMap.get(`${sIdx}|${vIdx}`) || "none";
      return s === "skipped" ? "status-skipped" : `status-${s}`;
    },

    selectCell(sIdx, vIdx) {
      const nS = this.numberOfSubjects;
      const nV = this.visitList.length;

      this.currentSubjectIndex = Math.min(
        Math.max(sIdx ?? 0, 0),
        Math.max(nS - 1, 0)
      );
      this.currentVisitIndex = Math.min(
        Math.max(vIdx ?? 0, 0),
        Math.max(nV - 1, 0)
      );
      this.currentGroupIndex =
        this.subjectToGroupIdx[this.currentSubjectIndex] ?? 0;

      this.ensureSlot(
        this.currentSubjectIndex,
        this.currentVisitIndex,
        this.currentGroupIndex
      );
      this.prepareAssignmentsLookup();

      this.showSelection = false;
      this.validationErrors = {};

      this.visitLoading = true;
      this.hydrateCell(
        this.currentSubjectIndex,
        this.currentVisitIndex,
        this.currentGroupIndex
      );
      this.visitLoading = false;
    },

    backToSelection() {
      if (this.isShared) return;
      this.showSelection = true;
      this.showDetails = false;
      this.currentSubjectIndex = null;
      this.currentVisitIndex = null;
      this.currentGroupIndex = 0;
      this.validationErrors = {};
    },
    toggleDetails() {
      this.showDetails = !this.showDetails;
    },

    fieldId(mIdx, fIdx) {
      return `s${this.currentSubjectIndex}_v${this.currentVisitIndex}_g${this.currentGroupIndex}_m${mIdx}_f${fIdx}`;
    },

    isFieldSkipped(mIdx, fIdx) {
      const s = this.currentSubjectIndex,
        v = this.currentVisitIndex,
        g = this.currentGroupIndex;
      return !!(
        this.skipFlags[s]?.[v]?.[g]?.[mIdx]?.[fIdx]
      );
    },
    setSkipForField(mIdx, fIdx, on) {
      const s = this.currentSubjectIndex,
        v = this.currentVisitIndex,
        g = this.currentGroupIndex;
      if (
        !this.skipFlags[s] ||
        !this.skipFlags[s][v] ||
        !this.skipFlags[s][v][g]
      )
        return;
      this.setDeepSkip(s, v, g, mIdx, fIdx, on);
    },

    validateField(mIdx, fIdx) {
      const s = this.currentSubjectIndex,
        v = this.currentVisitIndex,
        g = this.currentGroupIndex;
      this.ensureSlot(s, v, g);

      const def =
        this.selectedModels[mIdx].fields[fIdx] || {};
      const cons = def.constraints || {};
      const label = def.label || def.name || "This field";
      const val = this.entryData[s][v][g][mIdx][fIdx];
      const allowMultiFiles = !!cons.allowMultipleFiles;
      let isSkipped = !!(
        this.skipFlags[s]?.[v]?.[g]?.[mIdx]?.[fIdx]
      );

      const isEmpty = () => {
        if (def.type === "checkbox") return val !== true;
        if (def.type === "file") {
          if (allowMultiFiles) {
            const arr = Array.isArray(val) ? val : [];
            return arr.length === 0;
          } else {
            if (!val) return true;
            const src =
              val.source ||
              (val.file && val.file.source) ||
              "local";
            if (src === "url") {
              const url = (val.url || "").trim();
              return !url;
            }
            if (src === "local") {
              const meta =
                val.file && typeof val.file === "object"
                  ? val.file
                  : val;
              const sizeNum = Number(meta.size);
              return (
                !meta.name ||
                !Number.isFinite(sizeNum) ||
                sizeNum <= 0
              );
            }
            return true;
          }
        }
        if (Array.isArray(val)) return val.length === 0;
        return (
          val == null ||
          (typeof val === "string" && val.trim() === "")
        );
      };

      this.clearError(mIdx, fIdx);

      if (isSkipped) {
        if (isEmpty()) return true;
        this.setSkipForField(mIdx, fIdx, false);
        isSkipped = false;
      }

      if (cons.required && isEmpty()) {
        this.setError(mIdx, fIdx, `${label} is required.`);
        return false;
      }

      if (def.type === "slider") {
        if (val == null || val === "") return true;
        const mode = (cons.mode || "slider").toLowerCase();
        const n = Number(val);
        if (!Number.isFinite(n)) {
          this.setError(
            mIdx,
            fIdx,
            `${label} must be a number.`
          );
          return false;
        }
        if (mode === "slider") {
<<<<<<< HEAD
          const min = cons.percent
            ? 1
            : Number.isFinite(+cons.min)
            ? +cons.min
            : 1;
          const max = cons.percent
            ? 100
            : Number.isFinite(+cons.max)
            ? +cons.max
            : cons.percent
            ? 100
            : 5;
          const step =
            Number.isFinite(+cons.step) && +cons.step > 0
              ? +cons.step
              : 1;
          if (n < min || n > max) {
            this.setError(
              mIdx,
              fIdx,
              `${label} must be between ${min} and ${max}.`
            );
            return false;
          }
=======
          const min = cons.percent ? 1 : (Number.isFinite(+cons.min) ? +cons.min : 1);
          const max = cons.percent ? 100 : (Number.isFinite(+cons.max) ? +cons.max : (cons.percent ? 100 : 5));
          const step = Number.isFinite(+cons.step) && +cons.step > 0 ? +cons.step : 1;
          if (n < min || n > max) { this.setError(mIdx, fIdx, `${label} must be between ${min} and ${max}.`); return false; }
>>>>>>> 85c0cf48
          if (step >= 1) {
            const k = (n - min) / step;
            if (Math.abs(k - Math.round(k)) > 1e-9) {
              this.setError(
                mIdx,
                fIdx,
                `${label} must align to step ${step}.`
              );
              return false;
            }
          }
          return true;
        } else {
          const min = Number.isFinite(+cons.min)
            ? Math.round(+cons.min)
            : 1;
          const max = Number.isFinite(+cons.max)
            ? Math.round(+cons.max)
            : 5;
          if (
            n < min ||
            n > max ||
            Math.round(n) !== n
          ) {
            this.setError(
              mIdx,
              fIdx,
              `${label} must be an integer between ${min} and ${max}.`
            );
            return false;
          }
          return true;
        }
      }

      if (def.type !== "file") {
        const { valid, message } = validateFieldValue(
          this.ajv,
          def,
          val
        );
        if (!valid) {
          this.setError(
            mIdx,
            fIdx,
            message || `${label} is invalid.`
          );
          return false;
        }
      }

      if (def.type === "date" && val) {
        const cons =
          (this.selectedModels[mIdx].fields[fIdx] || {})
            .constraints || {};
        const fmt = cons.dateFormat || "dd.MM.yyyy";
        const parse = (s) => {
          const map = {
            "dd.MM.yyyy": /^(\d{2})\.(\d{2})\.(\d{4})$/,
            "MM-dd-yyyy": /^(\d{2})-(\d{2})-(\d{4})$/,
            "dd-MM-yyyy": /^(\d{2})-(\d{2})-(\d{4})$/,
            "yyyy-MM-dd": /^(\d{4})-(\d{2})-(\d{2})$/,
            "MM/yyyy": /^(\d{2})\/(\d{4})$/,
            "MM-yyyy": /^(\d{2})-(\d{4})$/,
            "yyyy/MM": /^(\d{4})\/(\d{2})$/,
            "yyyy-MM": /^(\d{4})-(\d{2})$/,
            yyyy: /^(\d{4})$/,
          };
          const rx = map[fmt] || map[fmt.replace(".", "\\.")];
          if (!rx) return null;
          const m = rx.exec(String(s));
          if (!m) return null;
          let y, M, d;
          if (fmt === "dd.MM.yyyy") {
            d = +m[1];
            M = +m[2];
            y = +m[3];
          } else if (fmt === "MM-dd-yyyy") {
            M = +m[1];
            d = +m[2];
            y = +m[3];
          } else if (fmt === "dd-MM-yyyy") {
            d = +m[1];
            M = +m[2];
            y = +m[3];
          } else if (fmt === "yyyy-MM-dd") {
            y = +m[1];
            M = +m[2];
            d = +m[3];
          } else if (fmt === "MM/yyyy" || fmt === "MM-yyyy") {
            M = +m[1];
            y = +m[2];
            d = 1;
          } else if (fmt === "yyyy/MM" || fmt === "yyyy-MM") {
            y = +m[1];
            M = +m[2];
            d = 1;
          } else if (fmt === "yyyy") {
            y = +m[1];
            M = 1;
            d = 1;
          }
          return new Date(y, M - 1, d);
        };
        const d = parse(val);
        if (d) {
          if (cons.minDate) {
            const md = parse(cons.minDate);
            if (md && d < md) {
              this.setError(
                mIdx,
                fIdx,
                `${def.label || def.name || "This field"} must be ≥ ${cons.minDate}.`
              );
              return false;
            }
          }
          if (cons.maxDate) {
            const xd = parse(cons.maxDate);
            if (xd && d > xd) {
              this.setError(
                mIdx,
                fIdx,
                `${def.label || def.name || "This field"} must be ≤ ${cons.maxDate}.`
              );
              return false;
            }
          }
        }
      }

      if (def.type === "time" && val) {
        const cons =
          (this.selectedModels[mIdx].fields[fIdx] || {})
            .constraints || {};
        const toSec = (s) => {
          const mm =
            /^(\d{2}):(\d{2})(?::(\d{2}))?$/.exec(String(s));
          if (!mm) return null;
          const h = +mm[1],
            mi = +mm[2],
            se = mm[3] ? +mm[3] : 0;
          return h * 3600 + mi * 60 + se;
        };
        const secs = toSec(val);
        if (secs != null) {
          if (cons.minTime) {
            const m = toSec(cons.minTime);
            if (m != null && secs < m) {
              this.setError(
                mIdx,
                fIdx,
                `${def.label || def.name || "This field"} must be ≥ ${cons.minTime}.`
              );
              return false;
            }
          }
          if (cons.maxTime) {
            const x = toSec(cons.maxTime);
            if (x != null && secs > x) {
              this.setError(
                mIdx,
                fIdx,
                `${def.label || def.name || "This field"} must be ≤ ${cons.maxTime}.`
              );
              return false;
            }
          }
        }
      }
      return true;
    },

    validateCurrentSection() {
      this.assignedModelIndices.forEach((mIdx) => {
        this.selectedModels[mIdx].fields.forEach(
          (_, fIdx) => {
            this.clearError(mIdx, fIdx);
          }
        );
      });

      let ok = true;
      this.assignedModelIndices.forEach((mIdx) => {
        this.selectedModels[mIdx].fields.forEach(
          (_, fIdx) => {
            const r = this.validateField(mIdx, fIdx);
            ok = ok && r;
          }
        );
      });
      return ok;
    },

    computeRequiredFailures() {
      const s = this.currentSubjectIndex,
        v = this.currentVisitIndex,
        g = this.currentGroupIndex;
      this.ensureSlot(s, v, g);
      const items = [];
      this.assignedModelIndices.forEach((mIdx) => {
        const section = this.selectedModels[mIdx];
        (section.fields || []).forEach((f, fIdx) => {
          const c = f?.constraints || {};
          if (!c.required) return;
          if (this.skipFlags[s]?.[v]?.[g]?.[mIdx]?.[fIdx])
            return;
          const val = this.entryData[s][v][g][mIdx][fIdx];
          const empty =
            f.type === "checkbox"
              ? val !== true
              : f.type === "file"
              ? c.allowMultipleFiles
                ? !(
                    Array.isArray(val) &&
                    val.length > 0
                  )
                : !val ||
                  (val.source === "url"
                    ? !(
                        val.url &&
                        String(val.url).trim()
                      )
                    : !(
                        val.name &&
                        Number.isFinite(
                          Number(val.size)
                        )
                      ))
              : Array.isArray(val)
              ? val.length === 0
              : val == null ||
                (typeof val === "string" &&
                  val.trim() === "");
          if (empty) {
            items.push({
              key: this.errorKey(mIdx, fIdx),
              id: this.fieldId(mIdx, fIdx),
              sectionIndex: mIdx,
              fieldIndex: fIdx,
              sectionTitle:
                section.title || `Section ${mIdx + 1}`,
              fieldLabel:
                f.label ||
                f.name ||
                `Field ${fIdx + 1}`,
            });
          }
        });
      });
      return items;
    },

    async uploadPendingFilesForCurrentSection() {
      if (!this.canEdit) return;
      const s = this.currentSubjectIndex,
        v = this.currentVisitIndex,
        g = this.currentGroupIndex;
      const studyId = this.study?.metadata?.id;

      for (const mIdx of this.assignedModelIndices) {
        const section = this.selectedModels[mIdx];
        for (
          let fIdx = 0;
          fIdx < (section.fields || []).length;
          fIdx++
        ) {
          const def = section.fields[fIdx] || {};
          if (def.type !== "file") continue;

          const key = this.errorKey(mIdx, fIdx);
          const cons = def.constraints || {};
          const allowMulti = !!cons.allowMultipleFiles;
          const val = this.entryData[s][v][g][mIdx][fIdx];
          if (!val && !allowMulti) continue;

          const modalities = Array.isArray(
            def?.constraints?.modalities
          )
            ? def.constraints.modalities
            : [];
          const modalitiesJson = JSON.stringify(
            modalities || []
          );

          const pendingArr = Array.isArray(
            this.pendingFiles[key]
          )
            ? this.pendingFiles[key]
            : this.pendingFiles[key]
            ? [this.pendingFiles[key]]
            : [];
          const matchFile = (meta) =>
            pendingArr.find(
              (f) =>
                f &&
                meta &&
                f.name === meta.name &&
                Number(f.size) === Number(meta.size) &&
                (f.lastModified
                  ? f.lastModified === meta.lastModified
                  : true)
            );

          const base = this.isShared
            ? `/forms/shared/${this.shareToken}`
            : `/forms/studies/${studyId}`;

          if (allowMulti) {
            const items = Array.isArray(val) ? [...val] : [];
            for (let i = 0; i < items.length; i++) {
              const it = items[i];
              if (!it || it.dbId) continue;

              if (it.source === "local") {
                const file = matchFile(it);
                if (!file) continue;
                const fd = new FormData();
                fd.append("uploaded_file", file);
                fd.append(
                  "description",
                  def.label || def.name || ""
                );
                fd.append(
                  "modalities_json",
                  modalitiesJson
                );
                if (!this.isShared) {
                  fd.append("storage_option", "local");
                  fd.append("subject_index", String(s));
                  fd.append("visit_index", String(v));
                  fd.append("group_index", String(g));
                }
                const headers = this.isShared
                  ? { "Content-Type": "multipart/form-data" }
                  : {
                      Authorization: `Bearer ${this.token}`,
                      "Content-Type":
                        "multipart/form-data",
                    };
                const resp = await axios.post(
                  `${base}/files`,
                  fd,
                  { headers }
                );
                const saved = resp?.data || {};
                items[i] = {
                  ...it,
                  dbId: saved.id,
                  file_path: saved.file_path,
                  storage_option:
                    saved.storage_option ||
                    (this.isShared ? "bids" : "local"),
                  file_name: saved.file_name || it.name,
                };
              } else if (
                it.source === "url" &&
                it.url
              ) {
                const fd = new FormData();
                fd.append("url", it.url);
                fd.append(
                  "description",
                  def.label || def.name || ""
                );
                fd.append(
                  "modalities_json",
                  modalitiesJson
                );
                const headers = this.isShared
                  ? {}
                  : {
                      Authorization: `Bearer ${this.token}`,
                    };
                const resp = await axios.post(
                  `${base}/files/url`,
                  fd,
                  { headers }
                );
                const saved = resp?.data || {};
                items[i] = {
                  ...it,
                  dbId: saved.id,
                  file_path: saved.file_path,
                  storage_option: "url",
                  file_name: saved.file_name || "",
                };
              }
            }
            this.setDeepValue(
              s,
              v,
              g,
              mIdx,
              fIdx,
              items
            );
            delete this.pendingFiles[key];
          } else {
            if (!val) continue;

            if (
              val.source === "local" &&
              pendingArr[0] instanceof File
            ) {
              const file = pendingArr[0];
              const fd = new FormData();
              fd.append("uploaded_file", file);
              fd.append(
                "description",
                def.label || def.name || ""
              );
              fd.append(
                "modalities_json",
                modalitiesJson
              );
              if (!this.isShared) {
                fd.append("storage_option", "local");
                fd.append("subject_index", String(s));
                fd.append("visit_index", String(v));
                fd.append("group_index", String(g));
              }
              const headers = this.isShared
                ? { "Content-Type": "multipart/form-data" }
                : {
                    Authorization: `Bearer ${this.token}`,
                    "Content-Type":
                      "multipart/form-data",
                  };
              const resp = await axios.post(
                `${base}/files`,
                fd,
                { headers }
              );
              const saved = resp?.data || {};
              this.setDeepValue(
                s,
                v,
                g,
                mIdx,
                fIdx,
                {
                  ...val,
                  dbId: saved.id,
                  file_path: saved.file_path,
                  storage_option:
                    saved.storage_option ||
                    (this.isShared ? "bids" : "local"),
                  file_name: saved.file_name || val.name,
                }
              );
              delete this.pendingFiles[key];
            }

            if (val.source === "url" && val.url) {
              const fd = new FormData();
              fd.append("url", val.url);
              fd.append(
                "description",
                def.label || def.name || ""
              );
              fd.append(
                "modalities_json",
                modalitiesJson
              );
              const headers = this.isShared
                ? {}
                : {
                    Authorization: `Bearer ${this.token}`,
                  };
              const resp = await axios.post(
                `${base}/files/url`,
                fd,
                { headers }
              );
              const saved = resp?.data || {};
              this.setDeepValue(
                s,
                v,
                g,
                mIdx,
                fIdx,
                {
                  ...val,
                  dbId: saved.id,
                  file_path: saved.file_path,
                  storage_option: "url",
                  file_name: saved.file_name || "",
                }
              );
            }
          }
        }
      }
    },

    async submitData() {
      if (!this.canEdit) {
        this.showDialogMessage(
          "This shared link is view-only."
        );
        return;
      }

      this.applyTransformsForSection();

      const ok = this.validateCurrentSection();
      const blocking = Object.entries(
        this.validationErrors
      ).filter(([k, msg]) => {
        if (!msg) return false;
        const idx = this.parseKey(k);
        if (!idx) return true;
        const { s, v, g, m, f } = idx;
        const isSkipped = !!(
          this.skipFlags[s]?.[v]?.[g]?.[m]?.[f]
        );
        if (isSkipped) return false;
        return !/ is required\.$/.test(msg);
      });

      if (!ok && blocking.length) {
        this.showDialogMessage(
          "Please fix validation errors before saving."
        );
        return;
      }

      const requiredFailures = this.computeRequiredFailures();
      if (requiredFailures.length) {
        this.skipCandidates = requiredFailures;
        this.skipSelections = requiredFailures.reduce(
          (acc, it) => {
            acc[it.key] = false;
            return acc;
          },
          {}
        );
        this.showSkipDialog = true;
        return;
      }

      try {
        await this.uploadPendingFilesForCurrentSection();
      } catch (e) {
        console.error("File upload/register failed:", e);
        this.showDialogMessage(
          "File upload failed. Please try again."
        );
        return;
      }

      const s = this.currentSubjectIndex,
        v = this.currentVisitIndex,
        g = this.currentGroupIndex;
      this.ensureSlot(s, v, g);
      const dictData = this.arrayToDict(
        this.entryData[s][v][g]
      );

      const rawSkipFlags = this.skipFlags[s][v][g];
      const flagsPayload = this.isShared
        ? this.flagsArrayToDict(rawSkipFlags)
        : rawSkipFlags;

      const payload = {
        study_id: this.study?.metadata?.id,
        subject_index: s,
        visit_index: v,
        group_index: g,
        data: dictData,
        skipped_required_flags: flagsPayload,
      };

      try {
        if (this.isShared) {
          const resp = await axios.post(
            `/forms/shared/${this.shareToken}/data`,
            payload
          );

          const saved = {
            id: resp?.data?.id,
            study_id: payload.study_id,
            subject_index: s,
            visit_index: v,
            group_index: g,
            data: dictData,
            skipped_required_flags:
              resp?.data?.skipped_required_flags ??
              rawSkipFlags,
            form_version:
              resp?.data?.form_version ??
              this.selectedVersion,
            created_at:
              resp?.data?.created_at ??
              new Date().toISOString(),
          };
          (this.existingEntries =
            this.existingEntries || []).push(saved);

          this.showDialogMessage(
            "Data saved successfully."
          );
          this.rebuildEntriesIndex();
          this.hydrateCache.delete(
            `${s}|${v}|${g}|${this.selectedVersion}`
          );
          this.applyVersionView();
          this.updateStatusCacheFor(s, v, g);
          return;
        }

        const headers = {
          headers: { Authorization: `Bearer ${this.token}` },
        };
        const existingId = this.entryIds[s][v][g];

        if (existingId) {
          const resp = await axios.put(
            `/forms/studies/${this.study.metadata.id}/data_entries/${existingId}`,
            payload,
            headers
          );
          this.showDialogMessage(
            "Data updated successfully."
          );
          const idx = this.existingEntries.findIndex(
            (x) => x.id === existingId
          );
          if (idx >= 0)
            this.existingEntries.splice(idx, 1, resp.data);
        } else {
          const params = this.safeVersionParams(
            this.selectedVersion
          );
          const resp = await axios.post(
            `/forms/studies/${this.study.metadata.id}/data`,
            payload,
            params ? { ...headers, params } : headers
          );
          const newId = resp?.data?.id;
          this.entryIds[s][v][g] = newId;
          const saved = {
            id: newId,
            study_id: this.study.metadata.id,
            subject_index: s,
            visit_index: v,
            group_index: g,
            data: dictData,
            skipped_required_flags:
              resp?.data?.skipped_required_flags ??
              rawSkipFlags,
            form_version:
              resp?.data?.form_version ??
              this.selectedVersion,
            created_at:
              resp?.data?.created_at ??
              new Date().toISOString(),
          };
          (this.existingEntries =
            this.existingEntries || []).push(saved);
          this.showDialogMessage(
            "Data saved successfully."
          );
        }

        this.rebuildEntriesIndex();
        this.hydrateCache.delete(
          `${s}|${v}|${g}|${this.selectedVersion}`
        );
        this.applyVersionView();
        this.updateStatusCacheFor(s, v, g);
      } catch (err) {
        console.error(err);
        this.showDialogMessage(
          "Failed to save data. Check console for details."
        );
      }
    },

    updateStatusCacheFor(s, v, g) {
      const e = this.getBestEntryFor(s, v, g);
      const key = `${s}|${v}`;
      if (!e) {
        this.statusMap.set(key, "none");
        return;
      }

      const flags = e.skipped_required_flags;
      const hasSkip = !!(
        Array.isArray(flags) &&
        flags.some(
          (row) =>
            Array.isArray(row) && row.some((x) => !!x)
        )
      );
      if (hasSkip) {
        this.statusMap.set(key, "skipped");
        return;
      }

      const assigned = this.assignedLookup?.[v]?.[g] || [];
      let total = 0,
        filled = 0;

      if (e.data && !Array.isArray(e.data) && typeof e.data === "object") {
        for (const mIdx of assigned) {
          const sec = this.selectedModels[mIdx] || {};
          const sKey = this.sectionDictKey(sec);
          const secObj = e.data[sKey] || {};
          (sec.fields || []).forEach((f, fIdx) => {
            const fKey = this.fieldDictKey(f, fIdx);
            const val = secObj[fKey];
            total += 1;
            if (val != null && val !== "") filled += 1;
          });
        }
      } else if (Array.isArray(e.data)) {
        for (const mIdx of assigned) {
          const row = e.data[mIdx] || [];
          total += row.length;
          filled += row.filter(
            (vv) => vv != null && vv !== ""
          ).length;
        }
      }

      if (total === 0 || filled === 0)
        this.statusMap.set(key, "none");
      else if (filled === total)
        this.statusMap.set(key, "complete");
      else this.statusMap.set(key, "partial");
    },

    confirmSkipSelection() {
      const s = this.currentSubjectIndex,
        v = this.currentVisitIndex,
        g = this.currentGroupIndex;
      this.skipCandidates.forEach((it) => {
        const on = !!this.skipSelections[it.key];
        this.setDeepSkip(
          s,
          v,
          g,
          it.sectionIndex,
          it.fieldIndex,
          on
        );
        if (on) this.clearError(it.sectionIndex, it.fieldIndex);
      });
      this.showSkipDialog = false;
      this.submitData();
    },
    cancelSkipSelection() {
      this.showSkipDialog = false;
    },
    jumpToField(item) {
      this.showSkipDialog = false;
      this.$nextTick(() => {
        const el = document.getElementById(item.id);
        if (el && typeof el.focus === "function") el.focus();
      });
    },

    openShareDialog(sIdx, vIdx, gIdx) {
      this.shareParams = {
        subjectIndex: sIdx,
        visitIndex: vIdx,
        groupIndex: gIdx,
      };
      this.generatedLink = "";
      this.showShareDialog = true;
    },
    async createShareLink() {
      const { subjectIndex, visitIndex, groupIndex } =
        this.shareParams;
      const payload = {
        study_id: this.study.metadata.id,
        subject_index: subjectIndex,
        visit_index: visitIndex,
        group_index: groupIndex,
        permission: this.shareConfig.permission,
        max_uses: this.shareConfig.maxUses,
        expires_in_days: this.shareConfig.expiresInDays,
      };
      try {
        const resp = await axios.post(
          "/forms/share-link/",
          payload,
          {
            headers: { Authorization: `Bearer ${this.token}` },
          }
        );
        this.generatedLink = resp.data.link;
      } catch (err) {
        if (err.response?.status === 403)
          this.permissionError = true;
      }
    },

    // --- Add Subjects flow ---

    openSubjectDialog() {
      if (this.isShared) {
        this.showDialogMessage(
          "Subjects can only be added from the main study, not from shared links."
        );
        return;
      }

      this.subjectCountDraft = 1;
      this.assignmentMethodDraft = "Random";
      this.subjectDialogError = "";

      this.generateSubjectDrafts();

      this.showSubjectDialog = true;
    },

    closeSubjectDialog() {
      this.showSubjectDialog = false;
      this.subjectDialogError = "";
    },

    onSubjectCountChange(val) {
      const n = Number(val) || 0;
      this.subjectCountDraft = n < 0 ? 0 : n;
      this.generateSubjectDrafts();
    },

    onAssignmentMethodChange(val) {
      this.assignmentMethodDraft = val;
      this.applyAssignmentMethod();
    },

    onSubjectsUpdate(list) {
      this.subjectDrafts = Array.isArray(list) ? list : [];
    },

    inferSubjectIdPattern() {
      const subjects = this.sd.subjects || [];
      if (!subjects.length) {
        return { prefix: "S", startIndex: 1, width: 3 };
      }

      const last = String(
        subjects[subjects.length - 1].id || ""
      ).trim();
      const match = /^(\D*?)(\d+)$/.exec(last);

      if (!match) {
        return {
          prefix: "S",
          startIndex: subjects.length + 1,
          width: 3,
        };
      }

      const prefix = match[1] || "";
      const width = match[2].length;
      const startIndex = parseInt(match[2], 10) + 1;

      return { prefix, startIndex, width };
    },

    generateSubjectDrafts() {
      const count = Number(this.subjectCountDraft) || 0;
      if (count <= 0) {
        this.subjectDrafts = [];
        return;
      }

      const existing = this.sd.subjects || [];
      const existingIds = new Set(
        existing
          .map((s) =>
            String(
              s.id || s.subject_id || ""
            ).trim()
          )
          .filter(Boolean)
      );

      const { prefix, startIndex, width } =
        this.inferSubjectIdPattern();
      const drafts = [];

      let num = startIndex;
      while (drafts.length < count) {
        const id = `${prefix}${String(num).padStart(
          width,
          "0"
        )}`;
        if (!existingIds.has(id)) {
          drafts.push({
            id,
            group: null,
          });
        }
        num += 1;
      }

      this.subjectDrafts = drafts;
      this.applyAssignmentMethod();
    },

    defaultGroupForIndex(index) {
      if (!this.groupList.length) return null;
      const g = this.groupList[
        index % this.groupList.length
      ];
      return g && g.name ? g.name : null;
    },

    applyAssignmentMethod() {
      if (!this.subjectDrafts.length || !this.groupList.length)
        return;

      const method = String(
        this.assignmentMethodDraft || ""
      ).toLowerCase();

      if (method === "random") {
        this.subjectDrafts = this.subjectDrafts.map(
          (s) => {
            const idx = Math.floor(
              Math.random() * this.groupList.length
            );
            const g = this.groupList[idx];
            return {
              ...s,
              group: g && g.name ? g.name : null,
            };
          }
        );
      } else if (method === "manual") {
        this.subjectDrafts = this.subjectDrafts.map(
          (s, idx) => {
            if (s.group) return s;
            return {
              ...s,
              group: this.defaultGroupForIndex(idx),
            };
          }
        );
      } else if (method === "skip") {
        this.subjectDrafts = this.subjectDrafts.map(
          (s, idx) => ({
            ...s,
            group:
              s.group || this.defaultGroupForIndex(idx),
          })
        );
      }
    },

    async saveNewSubjects() {
      if (this.isShared) {
        this.subjectDialogError =
          "Subjects cannot be added from a shared link.";
        return;
      }

      this.subjectDialogError = "";

      if (!this.subjectDrafts.length) {
        this.subjectDialogError =
          "Please configure at least one subject.";
        return;
      }

      const cleanedDrafts = this.subjectDrafts.map((s) => ({
        id: String(s.id || "").trim(),
        group: String(s.group || "").trim(),
      }));

      for (const s of cleanedDrafts) {
        if (!s.id) {
          this.subjectDialogError =
            "Each subject must have an ID.";
          return;
        }
        if (!s.group) {
          this.subjectDialogError =
            "Each subject must be assigned to a group.";
          return;
        }
      }

      const seen = new Set();
      for (const s of cleanedDrafts) {
        if (seen.has(s.id)) {
          this.subjectDialogError =
            "Duplicate subject IDs in the new subjects.";
          return;
        }
        seen.add(s.id);
      }

      const existing = this.sd.subjects || [];
      const existingIds = new Set(
        existing
          .map((s) =>
            String(
              s.id || s.subject_id || ""
            ).trim()
          )
          .filter(Boolean)
      );
      for (const s of cleanedDrafts) {
        if (existingIds.has(s.id)) {
          this.subjectDialogError = `Subject ID "${s.id}" already exists.`;
          return;
        }
      }

      const merged = [...existing, ...cleanedDrafts];

      const currentStudyData =
        (this.study &&
          this.study.content &&
          this.study.content.study_data) ||
        {};
      const updatedStudyData = {
        ...currentStudyData,
        subjects: merged,
        subjectCount: merged.length,
      };

      const payload = {
        study_metadata: this.study.metadata,
        study_content: {
          study_data: updatedStudyData,
        },
      };

      this.savingSubjects = true;
      try {
        await axios.put(
          `/forms/studies/${this.study.metadata.id}`,
          payload,
          { headers: { Authorization: `Bearer ${this.token}` } }
        );

        if (
          this.study &&
          this.study.content &&
          this.study.content.study_data
        ) {
          this.study.content.study_data.subjects = merged;
          this.study.content.study_data.subjectCount =
            merged.length;
        }

        this.initializeEntryData();
        this.prepareSubjectGroupIndexMap();
        this.buildStatusCache();

        this.showSubjectDialog = false;
        this.subjectDrafts = [];
        this.subjectCountDraft = 1;
        this.assignmentMethodDraft = "Random";

        this.showDialogMessage(
          "Subjects added successfully."
        );
      } catch (e) {
        console.error("Failed to add subjects", e);
        this.subjectDialogError =
          "Failed to save subjects. Please try again.";
      } finally {
        this.savingSubjects = false;
      }
    },

    showDialogMessage(message) {
      this.dialogMessage = message;
      this.showDialog = true;
    },
    closeDialog() {
      this.showDialog = false;
      this.dialogMessage = "";
    },
  },
};
</script>

<style scoped>
.study-data-container {
  max-width: 960px;
  margin: 24px auto;
  padding: 24px;
  background: #ffffff;
  border-radius: 8px;
  box-shadow: 0 2px 8px rgba(0, 0, 0, 0.05);
  font-family: -apple-system, BlinkMacSystemFont, "Segoe UI", Roboto,
    sans-serif;
}

/* Back buttons */
.back-buttons-container {
  margin-bottom: 16px;
}
.btn-back {
  background: #d1d5db;
  color: #1f2937;
  border: none;
  padding: 8px 16px;
  border-radius: 6px;
  font-size: 14px;
  font-weight: 500;
  cursor: pointer;
  transition: background 0.2s;
  display: flex;
  align-items: center;
  gap: 6px;
}
.btn-back:hover {
  background: #9ca3af;
}
.btn-back i {
  font-size: 14px;
}

/* Header */
.study-header-container {
  margin-bottom: 24px;
}
.study-header {
  text-align: center;
  margin-bottom: 16px;
}
.study-name {
  font-size: 24px;
  font-weight: 600;
  color: #1f2937;
  margin-bottom: 8px;
}
.study-description {
  font-size: 16px;
  color: #4b5563;
  margin-bottom: 8px;
}
.study-meta {
  font-size: 14px;
  color: #6b7280;
}
.shared-banner {
  margin-top: 8px;
  font-size: 14px;
  color: #374151;
}
hr {
  margin: 12px 0;
  border: 0;
  border-top: 1px solid #e5e7eb;
}

/* Details panel */
.details-panel {
  margin-bottom: 16px;
}
.details-controls {
  display: flex;
  align-items: center;
  gap: 12px;
  margin-bottom: 8px;
}
.details-toggle-btn {
  background: none;
  border: none;
  color: #374151;
  font-size: 14px;
  font-weight: 500;
  cursor: pointer;
  display: flex;
  align-items: center;
  gap: 6px;
}
.details-toggle-btn i {
  font-size: 14px;
}
.share-icon {
  background: none;
  border: none;
  color: #6b7280;
  cursor: pointer;
  font-size: 16px;
  padding: 6px;
  line-height: 1;
}
.share-icon:hover {
  color: #374151;
}
.details-content {
  background: #f9fafb;
  border: 1px solid #e5e7eb;
  border-radius: 6px;
  padding: 16px;
}
.details-block {
  margin-bottom: 16px;
}
.details-block strong {
  display: block;
  font-size: 14px;
  color: #1f2937;
  margin-bottom: 6px;
}
.details-block ul {
  margin: 0 0 12px 16px;
  padding: 0;
}
.details-block li {
  font-size: 14px;
  color: #374151;
}

/* Breadcrumb */
.bread-crumb {
  background: #f9fafb;
  padding: 12px 16px;
  border: 1px solid #e5e7eb;
  border-radius: 6px;
  margin-bottom: 24px;
  font-size: 14px;
  color: #374151;
  display: flex;
  align-items: center;
  justify-content: space-between;
}
.crumb-left {
  display: flex;
  gap: 10px;
  flex-wrap: wrap;
  align-items: center;
}
.version-helper {
  font-size: 12px;
  color: #374151;
  background: #f3f4f6;
  border: 1px solid #e5e7eb;
  border-radius: 6px;
  padding: 4px 8px;
}
.legend-btn {
  background: transparent;
  border: none;
  cursor: pointer;
  padding: 2px 6px;
  line-height: 1;
  color: #6b7280;
}
.legend-btn:hover {
  color: #374151;
}

/* Sections + fields */
.entry-form-section h2 {
  font-size: 18px;
  font-weight: 600;
  color: #1f2937;
  margin-bottom: 16px;
}
.section-block {
  margin-bottom: 16px;
  padding: 16px;
  border: 1px solid #e5e7eb;
  border-radius: 6px;
  background: #ffffff;
}
.section-block h3 {
  margin: 0 0 12px 0;
  font-size: 16px;
  font-weight: 600;
  color: #1f2937;
}
.form-field {
  margin-bottom: 16px;
}
.field-label {
  display: flex;
  align-items: center;
  gap: 6px;
  flex-wrap: wrap;
}
.helper-icon {
  font-size: 14px;
  color: #6b7280;
  cursor: pointer;
}
.helper-icon:hover {
  color: #374151;
}
.required {
  color: #dc2626;
  margin-left: 4px;
}
.help-inline {
  font-style: italic;
  color: #6b7280;
  margin-left: 8px;
}

/* Inputs */
input[type="text"],
textarea,
input[type="number"],
input[type="date"],
select {
  width: 100%;
  padding: 8px;
  border: 1px solid #d1d5db;
  border-radius: 6px;
  box-sizing: border-box;
  font-size: 14px;
  color: #1f2937;
  background: #fff;
}
input:focus,
textarea:focus,
select:focus {
  outline: none;
  border-color: #6b7280;
  box-shadow: 0 0 0 3px rgba(107, 114, 128, 0.1);
}

/* Errors */
.error-message {
  color: #dc2626;
  font-size: 12px;
  margin-top: 4px;
}

/* Empty state */
.no-assigned {
  font-style: italic;
  color: #6b7280;
  margin-top: 12px;
}

/* Actions */
.form-actions {
  text-align: right;
  margin-top: 16px;
}
.btn-save {
  background: #16a34a;
  color: #ffffff;
  border: none;
  padding: 8px 16px;
  border-radius: 6px;
  font-size: 14px;
  cursor: pointer;
  transition: background 0.2s;
}
.btn-save[disabled] {
  opacity: 0.5;
  cursor: not-allowed;
}
.btn-save:hover:not([disabled]) {
  background: #15803d;
}
.btn-clear {
  background: #e5e7eb;
  color: #1f2937;
  border: none;
  padding: 8px 16px;
  border-radius: 6px;
  font-size: 14px;
  cursor: pointer;
  margin-left: 8px;
  transition: background 0.2s;
}
.btn-clear:hover {
  background: #d1d5db;
}

/* Generic dialogs */
.loading {
  text-align: center;
  padding: 50px;
  font-size: 16px;
  color: #6b7280;
}
.dialog-overlay {
  position: fixed;
  inset: 0;
  background: rgba(0, 0, 0, 0.5);
  display: flex;
  align-items: center;
  justify-content: center;
  z-index: 1000;
}
.dialog {
  background: #ffffff;
  padding: 1.5rem;
  border-radius: 8px;
  width: 320px;
  max-width: 90%;
  box-shadow: 0 4px 12px rgba(0, 0, 0, 0.15);
}
.dialog h3 {
  margin: 0 0 1rem 0;
  font-size: 1.25rem;
  font-weight: 600;
  color: #1f2937;
}
.dialog label {
  display: block;
  margin-bottom: 0.75rem;
  font-size: 0.9rem;
  color: #374151;
}
.dialog label select,
.dialog label input {
  width: 100%;
  margin-top: 0.25rem;
  padding: 0.5rem;
  border: 1px solid #d1d5db;
  border-radius: 6px;
  font-size: 0.9rem;
}
.dialog-actions {
  display: flex;
  justify-content: flex-end;
  gap: 0.5rem;
  margin-top: 1rem;
}
.dialog-actions button {
  padding: 0.5rem 1rem;
  border: none;
  border-radius: 6px;
  cursor: pointer;
  font-size: 0.9rem;
}
.dialog-actions button:first-child {
  background: #e5e7eb;
  color: #1f2937;
}
.dialog-actions button:last-child {
  background: #e5e7eb;
  color: #1f2937;
}

/* Mini dialog (constraints / legends) */
.mini-overlay {
  position: fixed;
  inset: 0;
  background: rgba(17, 24, 39, 0.35);
  display: flex;
  align-items: center;
  justify-content: center;
  z-index: 1200;
}
.mini-dialog {
  width: 360px;
  max-width: 92%;
  background: #fff;
  border-radius: 10px;
  box-shadow: 0 10px 30px rgba(0, 0, 0, 0.25);
  padding: 12px 12px 10px;
}
.mini-head {
  display: flex;
  align-items: center;
  justify-content: space-between;
  margin-bottom: 6px;
}
.mini-title {
  margin: 0;
  font-size: 16px;
  font-weight: 600;
  color: #111827;
}
.mini-close {
  background: transparent;
  border: none;
  font-size: 16px;
  line-height: 1;
  cursor: pointer;
  color: #6b7280;
}
.mini-close:hover {
  color: #111827;
}
.mini-list {
  margin: 0;
  padding-left: 18px;
  color: #374151;
  font-size: 14px;
}
.mini-list li {
  margin: 4px 0;
}

/* Legend swatches */
.legend-swatch {
  width: 12px;
  height: 12px;
  border-radius: 3px;
  border: 1px solid rgba(0, 0, 0, 0.12);
  display: inline-block;
  margin-right: 8px;
  vertical-align: -1px;
}
.swatch-none {
  background: #e5e7eb;
}
.swatch-partial {
  background: #fbbf24;
}
.swatch-complete {
  background: #16a34a;
}
.swatch-skipped {
  background: #ef4444;
}
.legend-explain li {
  display: flex;
  align-items: center;
  gap: 6px;
}

/* Skip dialog */
.dialog-wide {
  width: 680px;
  max-width: 95%;
}
.skip-list {
  max-height: 360px;
  overflow: auto;
  border: 1px dashed #e5e7eb;
  padding: 8px;
  border-radius: 8px;
  margin: 10px 0;
}
.skip-row {
  display: flex;
  align-items: center;
  justify-content: space-between;
  padding: 8px;
  border-bottom: 1px solid #f3f4f6;
  gap: 12px;
}
.skip-row:last-child {
  border-bottom: none;
}
.skip-left {
  min-width: 0;
}
.skip-title {
  font-size: 14px;
  color: #111827;
  white-space: nowrap;
  overflow: hidden;
  text-overflow: ellipsis;
}
.skip-right {
  display: flex;
  align-items: center;
  gap: 8px;
}
.skip-chk {
  display: inline-flex;
  align-items: center;
  gap: 8px;
}
.btn-jump {
  background: #e5e7eb;
  color: #111827;
  border: none;
  padding: 6px 10px;
  border-radius: 6px;
  cursor: pointer;
}
.btn-jump:hover {
  background: #d1d5db;
}
.btn-primary {
  background: #2563eb;
  color: #fff;
  border: none;
}
.btn-option {
  background: #e5e7eb;
  color: #111827;
}

/* Tiny pill near error */
.skip-pill {
  display: inline-block;
  margin-left: 6px;
  padding: 1px 6px;
  font-size: 11px;
  border-radius: 999px;
  background: #fff7ed;
  color: #9a3412;
  border: 1px solid #fed7aa;
}
</style><|MERGE_RESOLUTION|>--- conflicted
+++ resolved
@@ -1835,37 +1835,10 @@
           return false;
         }
         if (mode === "slider") {
-<<<<<<< HEAD
-          const min = cons.percent
-            ? 1
-            : Number.isFinite(+cons.min)
-            ? +cons.min
-            : 1;
-          const max = cons.percent
-            ? 100
-            : Number.isFinite(+cons.max)
-            ? +cons.max
-            : cons.percent
-            ? 100
-            : 5;
-          const step =
-            Number.isFinite(+cons.step) && +cons.step > 0
-              ? +cons.step
-              : 1;
-          if (n < min || n > max) {
-            this.setError(
-              mIdx,
-              fIdx,
-              `${label} must be between ${min} and ${max}.`
-            );
-            return false;
-          }
-=======
           const min = cons.percent ? 1 : (Number.isFinite(+cons.min) ? +cons.min : 1);
           const max = cons.percent ? 100 : (Number.isFinite(+cons.max) ? +cons.max : (cons.percent ? 100 : 5));
           const step = Number.isFinite(+cons.step) && +cons.step > 0 ? +cons.step : 1;
           if (n < min || n > max) { this.setError(mIdx, fIdx, `${label} must be between ${min} and ${max}.`); return false; }
->>>>>>> 85c0cf48
           if (step >= 1) {
             const k = (n - min) / step;
             if (Math.abs(k - Math.round(k)) > 1e-9) {
